--- conflicted
+++ resolved
@@ -1359,11 +1359,7 @@
                 args,
                 (
                     action_set.context
-<<<<<<< HEAD
-                    if action_set is not None and action_set.context is not None
-=======
                     if (action_set is not None and action_set.context is not None)
->>>>>>> d3799022
                     else renderers.NotAvailableValue()
                 ),
                 working_directory,
