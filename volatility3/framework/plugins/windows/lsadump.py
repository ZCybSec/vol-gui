--- conflicted
+++ resolved
@@ -121,15 +121,11 @@
 
         secret = None
         if enc_secret_key:
-<<<<<<< HEAD
-            try:
-                enc_secret_value = next(enc_secret_key.get_values())
+            try:
+                enc_secret_value = next(enc_secret_key.get_values(), None)
             except (InvalidAddressException, registry.RegistryFormatException, registry.RegistryInvalidIndex):
                 enc_secret_value = None
 
-=======
-            enc_secret_value = next(enc_secret_key.get_values(), None)
->>>>>>> d3799022
             if enc_secret_value:
                 try:
                     enc_secret = sechive.read(
@@ -204,15 +200,11 @@
             if not sec_val_key:
                 continue
 
-<<<<<<< HEAD
-            try:
-                enc_secret_value = next(sec_val_key.get_values())
+            try:
+                enc_secret_value = next(sec_val_key.get_values(), None)
             except (StopIteration, InvalidAddressException, registry.RegistryFormatException, registry.RegistryInvalidIndex):
                 enc_secret_value = None
 
-=======
-            enc_secret_value = next(sec_val_key.get_values(), None)
->>>>>>> d3799022
             if not enc_secret_value:
                 continue
 
@@ -228,16 +220,13 @@
             else:
                 secret = self.decrypt_aes(enc_secret, lsakey)
 
-<<<<<<< HEAD
             try:
                 key_name = key.get_name()
             except (InvalidAddressException, registry.RegistryFormatException, registry.RegistryInvalidIndex):
                 key_name = renderers.UnreadableValue()
 
-            yield (0, (key_name, secret.decode("latin1"), secret))
-=======
-            yield (0, (key.get_name(), format_hints.HexBytes(secret), secret))
->>>>>>> d3799022
+            yield (0, (key_name, format_hints.HexBytes(secret), secret))
+
 
     def run(self):
         offset = self.config.get("offset", None)
