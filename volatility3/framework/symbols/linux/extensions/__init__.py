# This file is Copyright 2019 Volatility Foundation and licensed under the Volatility Software License 1.0
# which is available at https://www.volatilityfoundation.org/license/vsl-v1.0
#

import collections.abc
import logging
import functools
import binascii
import stat
from datetime import datetime
import socket as socket_module
from typing import Generator, Iterable, Iterator, Optional, Tuple, List, Union, Dict

from volatility3.framework import constants, exceptions, objects, interfaces, symbols
from volatility3.framework.renderers import conversion
from volatility3.framework.constants import linux as linux_constants
from volatility3.framework.layers import linear
from volatility3.framework.objects import utility
from volatility3.framework.symbols import generic, linux, intermed
from volatility3.framework.symbols.linux.extensions import elf

vollog = logging.getLogger(__name__)

# Keep these in a basic module, to prevent import cycles when symbol providers require them


class module(generic.GenericIntelProcess):

<<<<<<< HEAD
    def __init__(self, *args, **kwargs):
        super().__init__(*args, **kwargs)
        self._mod_mem_type = None  # Initialize _mod_mem_type to None for memoization

    def is_valid(self):
        """Determine whether it is a valid module object by verifying the self-referential
        in module_kobject. This also confirms that the module is actively allocated and
        not a remnant of freed memory or a failed module load attempt by verifying the
        module memory section sizes.
        """
        layer = self._context.layers[self.vol.layer_name]
        # Make sure the entire module content is readable
        if not layer.is_valid(self.vol.offset, self.vol.size):
            return False

        core_size = self.get_core_size()
        core_text_size = self.get_core_text_size()
        init_size = self.get_init_size()
        if not (
            0 < core_text_size <= linux_constants.MODULE_MAXIMUM_CORE_TEXT_SIZE
            and 0 < core_size <= linux_constants.MODULE_MAXIMUM_CORE_SIZE
            and core_size + init_size >= linux_constants.MODULE_MINIMUM_SIZE
        ):
            return False

        if not (
            self.mkobj
            and self.mkobj.mod
            and self.mkobj.mod.is_readable()
            and self.mkobj.mod == self.vol.offset
        ):
            return False

        return True

    @property
    def mod_mem_type(self):
=======
    @functools.cached_property
    def mod_mem_type(self) -> Dict:
>>>>>>> 73f8ddbf
        """Return the mod_mem_type enum choices if available or an empty dict if not"""
        # mod_mem_type and module_memory were added in kernel 6.4 which replaces
        # module_layout for storing the information around core_layout etc.
        # see commit ac3b43283923440900b4f36ca5f9f0b1ca43b70e for more information
        symbol_table_name = self.get_symbol_table_name()
        mod_mem_type_symname = symbol_table_name + constants.BANG + "mod_mem_type"
        symbol_space = self._context.symbol_space
        try:
            mod_mem_type = symbol_space.get_enumeration(mod_mem_type_symname).choices
        except exceptions.SymbolError:
            mod_mem_type = {}
            vollog.debug(
                "Unable to find mod_mem_type enum. This message can be ignored for kernels < 6.4"
            )

        return mod_mem_type

    def _get_mem_type(self, mod_mem_type_name):
        module_mem_index = self.mod_mem_type.get(mod_mem_type_name)
        if module_mem_index is None:
            raise AttributeError(f"Unknown module memory type '{mod_mem_type_name}'")

        if not (0 <= module_mem_index < self.mem.count):
            raise AttributeError(
                f"Invalid module memory type index '{module_mem_index}'"
            )

        return self.mem[module_mem_index]

    def _get_mem_size(self, mod_mem_type_name):
        return self._get_mem_type(mod_mem_type_name).size

    def _get_mem_base(self, mod_mem_type_name):
        return self._get_mem_type(mod_mem_type_name).base

    def get_module_base(self):
        if self.has_member("mem"):  # kernels 6.4+
            return self._get_mem_base("MOD_TEXT")
        elif self.has_member("core_layout"):
            return self.core_layout.base
        elif self.has_member("module_core"):
            return self.module_core

        raise AttributeError("Unable to get module base")

    def get_init_size(self):
        if self.has_member("mem"):  # kernels 6.4+
            return (
                self._get_mem_size("MOD_INIT_TEXT")
                + self._get_mem_size("MOD_INIT_DATA")
                + self._get_mem_size("MOD_INIT_RODATA")
            )
        elif self.has_member("init_layout"):
            return self.init_layout.size
        elif self.has_member("init_size"):
            return self.init_size

        raise AttributeError("Unable to determine .init section size of module")

    def get_core_size(self):
        if self.has_member("mem"):  # kernels 6.4+
            return (
                self._get_mem_size("MOD_TEXT")
                + self._get_mem_size("MOD_DATA")
                + self._get_mem_size("MOD_RODATA")
                + self._get_mem_size("MOD_RO_AFTER_INIT")
            )
        elif self.has_member("core_layout"):
            return self.core_layout.size
        elif self.has_member("core_size"):
            return self.core_size

        raise AttributeError("Unable to determine core size of module")

    def get_core_text_size(self):
        if self.has_member("mem"):  # kernels 6.4+
            return self._get_mem_size("MOD_TEXT")
        elif self.has_member("core_layout"):
            return self.core_layout.text_size
        elif self.has_member("core_text_size"):
            return self.core_text_size

        raise AttributeError("Unable to determine core text size of module")

    def get_module_core(self):
        if self.has_member("mem"):  # kernels 6.4+
            return self._get_mem_base("MOD_TEXT")
        elif self.has_member("core_layout"):
            return self.core_layout.base
        elif self.has_member("module_core"):
            return self.module_core
        raise AttributeError("Unable to get module core")

    def get_module_init(self):
        if self.has_member("mem"):  # kernels 6.4+
            return self._get_mem_base("MOD_INIT_TEXT")
        elif self.has_member("init_layout"):
            return self.init_layout.base
        elif self.has_member("module_init"):
            return self.module_init
        raise AttributeError("Unable to get module init")

    def get_name(self):
        """Get the name of the module as a string"""
        return utility.array_to_string(self.name)

    def _get_sect_count(self, grp):
        """Try to determine the number of valid sections"""
        arr = self._context.object(
            self.get_symbol_table_name() + constants.BANG + "array",
            layer_name=self.vol.layer_name,
            offset=grp.attrs,
            subtype=self._context.symbol_space.get_type(
                self.get_symbol_table_name() + constants.BANG + "pointer"
            ),
            count=25,
        )

        idx = 0
        while arr[idx]:
            idx = idx + 1
        return idx

    def get_sections(self):
        """Get sections of the module"""
        if self.sect_attrs.has_member("nsections"):
            num_sects = self.sect_attrs.nsections
        else:
            num_sects = self._get_sect_count(self.sect_attrs.grp)
        arr = self._context.object(
            self.get_symbol_table_name() + constants.BANG + "array",
            layer_name=self.vol.layer_name,
            offset=self.sect_attrs.attrs.vol.offset,
            subtype=self._context.symbol_space.get_type(
                self.get_symbol_table_name() + constants.BANG + "module_sect_attr"
            ),
            count=num_sects,
        )

        for attr in arr:
            yield attr

    def get_elf_table_name(self):
        elf_table_name = intermed.IntermediateSymbolTable.create(
            self._context,
            "elf_symbol_table",
            "linux",
            "elf",
            native_types=None,
            class_types=elf.class_types,
        )
        return elf_table_name

    def get_symbols(self):
        """Get symbols of the module

        Yields:
                A symbol object
        """

        if not hasattr(self, "_elf_table_name"):
            self._elf_table_name = self.get_elf_table_name()
        if symbols.symbol_table_is_64bit(self._context, self.get_symbol_table_name()):
            prefix = "Elf64_"
        else:
            prefix = "Elf32_"
        syms = self._context.object(
            self.get_symbol_table_name() + constants.BANG + "array",
            layer_name=self.vol.layer_name,
            offset=self.section_symtab,
            subtype=self._context.symbol_space.get_type(
                self._elf_table_name + constants.BANG + prefix + "Sym"
            ),
            count=self.num_symtab + 1,
        )
        if self.section_strtab:
            for sym in syms:
                yield sym

    def get_symbols_names_and_addresses(self) -> Tuple[str, int]:
        """Get names and addresses for each symbol of the module

        Yields:
                A tuple for each symbol containing the symbol name and its corresponding value
        """

        for sym in self.get_symbols():
            sym_arr = self._context.object(
                self.get_symbol_table_name() + constants.BANG + "array",
                layer_name=self.vol.native_layer_name,
                offset=self.section_strtab + sym.st_name,
            )
            try:
                sym_name = utility.array_to_string(
                    sym_arr, 512
                )  # 512 is the value of KSYM_NAME_LEN kernel constant
            except exceptions.InvalidAddressException:
                continue
            if sym_name != "":
                # Normalize sym.st_value offset, which is an address pointing to the symbol value
                mask = self._context.layers[self.vol.layer_name].address_mask
                sym_address = sym.st_value & mask
                yield (sym_name, sym_address)

    def get_symbol(self, wanted_sym_name):
        """Get symbol value for a given symbol name"""
        for sym_name, sym_address in self.get_symbols_names_and_addresses():
            if wanted_sym_name == sym_name:
                return sym_address

        return None

    def get_symbol_by_address(self, wanted_sym_address):
        """Get symbol name for a given symbol address"""
        for sym_name, sym_address in self.get_symbols_names_and_addresses():
            if wanted_sym_address == sym_address:
                return sym_name

        return None

    @property
    def section_symtab(self):
        if self.has_member("kallsyms"):
            return self.kallsyms.symtab
        elif self.has_member("symtab"):
            return self.symtab
        raise AttributeError("module -> symtab: Unable to get symtab")

    @property
    def num_symtab(self):
        if self.has_member("kallsyms"):
            return int(self.kallsyms.num_symtab)
        elif self.has_member("num_symtab"):
            return int(self.num_symtab)
        raise AttributeError(
            "module -> num_symtab: Unable to determine number of symbols"
        )

    @property
    def section_strtab(self):
        # Newer kernels
        if self.has_member("kallsyms"):
            return self.kallsyms.strtab
        # Older kernels
        elif self.has_member("strtab"):
            return self.strtab
        raise AttributeError("module -> strtab: Unable to get strtab")


class task_struct(generic.GenericIntelProcess):
    def add_process_layer(
        self, config_prefix: str = None, preferred_name: str = None
    ) -> Optional[str]:
        """Constructs a new layer based on the process's DTB.

        Returns the name of the Layer or None.
        """

        parent_layer = self._context.layers[self.vol.layer_name]
        try:
            pgd = self.mm.pgd
        except exceptions.InvalidAddressException:
            return None
        if not isinstance(parent_layer, linear.LinearlyMappedLayer):
            raise TypeError(
                "Parent layer is not a translation layer, unable to construct process layer"
            )
        dtb, layer_name = parent_layer.translate(pgd)
        if not dtb:
            return None
        if preferred_name is None:
            preferred_name = self.vol.layer_name + f"_Process{self.pid}"
        # Add the constructed layer and return the name
        return self._add_process_layer(
            self._context, dtb, config_prefix, preferred_name
        )

    def get_process_memory_sections(
        self, heap_only: bool = False
    ) -> Generator[Tuple[int, int], None, None]:
        """Returns a list of sections based on the memory manager's view of
        this task's virtual memory."""
        for vma in self.mm.get_vma_iter():
            start = int(vma.vm_start)
            end = int(vma.vm_end)

            if heap_only and not (start <= self.mm.brk and end >= self.mm.start_brk):
                continue
            else:
                # FIXME: Check if this actually needs to be printed out or not
                vollog.info(
                    f"adding vma: {start:x} {self.mm.brk:x} | {end:x} {self.mm.start_brk:x}"
                )
            yield (start, end - start)

    @property
    def is_kernel_thread(self) -> bool:
        """Checks if this task is a kernel thread.

        Returns:
            bool: True, if this task is a kernel thread. Otherwise, False.
        """
        return (self.flags & linux_constants.PF_KTHREAD) != 0

    @property
    def is_thread_group_leader(self) -> bool:
        """Checks if this task is a thread group leader.

        Returns:
            bool: True, if this task is a thread group leader. Otherwise, False.
        """
        return self.tgid == self.pid

    @property
    def is_user_thread(self) -> bool:
        """Checks if this task is a user thread.

        Returns:
            bool: True, if this task is a user thread. Otherwise, False.
        """
        return not self.is_kernel_thread and self.tgid != self.pid

    def _get_tasks_iterable(self) -> Iterable[interfaces.objects.ObjectInterface]:
        """Returns the respective iterable to obtain the threads in this process"""
        vmlinux = linux.LinuxUtilities.get_module_from_volobj_type(self._context, self)
        task_struct_symname = f"{vmlinux.symbol_table_name}{constants.BANG}task_struct"
        if vmlinux.get_type("task_struct").has_member("signal") and vmlinux.get_type(
            "signal_struct"
        ).has_member("thread_head"):
            # kernels >= 6.7 - via signals
            return self.signal.thread_head.to_list(task_struct_symname, "thread_node")
        elif vmlinux.get_type("task_struct").has_member("thread_group"):
            # kernels < 6.7 - via thread_group
            return self.thread_group.to_list(task_struct_symname, "thread_group")

        raise AttributeError("Unable to find the root dentry")

    def get_threads(self) -> Iterable[interfaces.objects.ObjectInterface]:
        """Returns each thread in this process"""
        tasks_iterable = self._get_tasks_iterable()
        threads_seen = set([self.vol.offset])
        for task in tasks_iterable:
            if task.vol.offset not in threads_seen:
                threads_seen.add(task.vol.offset)
                yield task

    @property
    def is_being_ptraced(self) -> bool:
        """Returns True if this task is being traced using ptrace"""
        return self.ptrace != 0

    @property
    def is_ptracing(self) -> bool:
        """Returns True if this task is tracing other tasks using ptrace"""
        is_tracing = (
            self.ptraced.next.is_readable()
            and self.ptraced.next.dereference().vol.offset != self.ptraced.vol.offset
        )
        return is_tracing

    def get_ptrace_tracer_tid(self) -> Optional[int]:
        """Returns the tracer's TID tracing this task"""
        return self.parent.pid if self.is_being_ptraced else None

    def get_ptrace_tracee_tids(self) -> List[int]:
        """Returns the list of TIDs being traced by this task"""
        task_symbol_table_name = self.get_symbol_table_name()

        task_struct_symname = f"{task_symbol_table_name}{constants.BANG}task_struct"
        tracing_tid_list = [
            task_being_traced.pid
            for task_being_traced in self.ptraced.to_list(
                task_struct_symname, "ptrace_entry"
            )
        ]
        return tracing_tid_list

    def get_ptrace_tracee_flags(self) -> Optional[str]:
        """Returns a string with the ptrace flags"""
        return (
            linux_constants.PT_FLAGS(self.ptrace).flags
            if self.is_being_ptraced
            else None
        )


class fs_struct(objects.StructType):
    def get_root_dentry(self):
        # < 2.6.26
        if self.has_member("rootmnt"):
            return self.root
        elif self.root.has_member("dentry"):
            return self.root.dentry
        raise AttributeError("Unable to find the root dentry")

    def get_root_mnt(self):
        # < 2.6.26
        if self.has_member("rootmnt"):
            return self.rootmnt
        elif self.root.has_member("mnt"):
            return self.root.mnt
        raise AttributeError("Unable to find the root mount")


class maple_tree(objects.StructType):
    # include/linux/maple_tree.h
    # Mask for Maple Tree Flags
    MT_FLAGS_HEIGHT_MASK = 0x7C
    MT_FLAGS_HEIGHT_OFFSET = 0x02

    # Shift and mask to extract information from maple tree node pointers
    MAPLE_NODE_TYPE_SHIFT = 0x03
    MAPLE_NODE_TYPE_MASK = 0x0F
    MAPLE_NODE_POINTER_MASK = 0xFF

    # types of Maple Tree Nodes
    MAPLE_DENSE = 0
    MAPLE_LEAF_64 = 1
    MAPLE_RANGE_64 = 2
    MAPLE_ARANGE_64 = 3

    def get_slot_iter(self):
        """Parse the Maple Tree and return every non zero slot."""
        maple_tree_offset = self.vol.offset & ~(self.MAPLE_NODE_POINTER_MASK)
        expected_maple_tree_depth = (
            self.ma_flags & self.MT_FLAGS_HEIGHT_MASK
        ) >> self.MT_FLAGS_HEIGHT_OFFSET
        yield from self._parse_maple_tree_node(
            self.ma_root, maple_tree_offset, expected_maple_tree_depth
        )

    def _parse_maple_tree_node(
        self,
        maple_tree_entry,
        parent,
        expected_maple_tree_depth,
        seen=None,
        current_depth=1,
    ):
        """Recursively parse Maple Tree Nodes and yield all non empty slots"""

        # Create seen set if it does not exist, e.g. on the first call into this recursive function. This
        # must be None or an existing set of addresses for MTEs that have already been processed or that
        # should otherwise be ignored. If parsing from the root node for example this should be None on the
        # first call. If you needed to parse all nodes downwards from part of the tree this should still be
        # None. If however you wanted to parse from a node, but ignore some parts of the tree below it then
        # this could be populated with the addresses of the nodes you wish to ignore.

        if seen is None:
            seen = set()

        # protect against unlikely loop
        if maple_tree_entry in seen:
            vollog.warning(
                f"The mte {hex(maple_tree_entry)} has all ready been seen, no further results will be produced for this node."
            )
            return None
        else:
            seen.add(maple_tree_entry)

        # check if we have exceeded the expected depth of this maple tree.
        # e.g. when current_depth is larger than expected_maple_tree_depth there may be an issue.
        # it is normal that expected_maple_tree_depth is equal to current_depth.
        if expected_maple_tree_depth < current_depth:
            vollog.warning(
                f"The depth for the maple tree at {hex(self.vol.offset)} is {expected_maple_tree_depth}, however when parsing the nodes "
                f"a depth of {current_depth} was reached. This is unexpected and may lead to incorrect results."
            )

        # parse the mte to extract the pointer value, node type, and leaf status
        pointer = maple_tree_entry & ~(self.MAPLE_NODE_POINTER_MASK)
        node_type = (
            maple_tree_entry >> self.MAPLE_NODE_TYPE_SHIFT
        ) & self.MAPLE_NODE_TYPE_MASK

        # create a pointer object for the node parent mte (note this will include flags in the low bits)
        symbol_table_name = self.get_symbol_table_name()
        node_parent_mte = self._context.object(
            symbol_table_name + constants.BANG + "pointer",
            layer_name=self.vol.native_layer_name,
            offset=pointer,
        )

        # extract the actual pointer to the parent of this node
        node_parent_pointer = node_parent_mte & ~(self.MAPLE_NODE_POINTER_MASK)

        # verify that the node_parent_pointer correctly points to the parent
        assert node_parent_pointer == parent

        # create a node object
        node = self._context.object(
            symbol_table_name + constants.BANG + "maple_node",
            layer_name=self.vol.layer_name,
            offset=pointer,
        )

        # parse the slots based on the node type
        if node_type == self.MAPLE_DENSE:
            for slot in node.alloc.slot:
                if (slot & ~(self.MAPLE_NODE_TYPE_MASK)) != 0:
                    yield slot
        elif node_type == self.MAPLE_LEAF_64:
            for slot in node.mr64.slot:
                if (slot & ~(self.MAPLE_NODE_TYPE_MASK)) != 0:
                    yield slot
        elif node_type == self.MAPLE_RANGE_64:
            for slot in node.mr64.slot:
                if (slot & ~(self.MAPLE_NODE_TYPE_MASK)) != 0:
                    yield from self._parse_maple_tree_node(
                        slot,
                        pointer,
                        expected_maple_tree_depth,
                        seen,
                        current_depth + 1,
                    )
        elif node_type == self.MAPLE_ARANGE_64:
            for slot in node.ma64.slot:
                if (slot & ~(self.MAPLE_NODE_TYPE_MASK)) != 0:
                    yield from self._parse_maple_tree_node(
                        slot,
                        pointer,
                        expected_maple_tree_depth,
                        seen,
                        current_depth + 1,
                    )
        else:
            # unkown maple node type
            raise AttributeError(
                f"Unkown Maple Tree node type {node_type} at offset {hex(pointer)}."
            )


class mm_struct(objects.StructType):

    # TODO: As of version 3.0.0 this method should be removed
    def get_mmap_iter(self) -> Iterable[interfaces.objects.ObjectInterface]:
        """
        Deprecated: Use either get_vma_iter() or _get_mmap_iter().
        """
        vollog.warning(
            "This method has been deprecated in favour of using the get_vma_iter() method."
        )
        yield from self.get_vma_iter()

    def _get_mmap_iter(self) -> Iterable[interfaces.objects.ObjectInterface]:
        """Returns an iterator for the mmap list member of an mm_struct. Use this only if
        required, get_vma_iter() will choose the correct _get_maple_tree_iter() or
        _get_mmap_iter() automatically as required."""

        if not self.has_member("mmap"):
            raise AttributeError(
                "_get_mmap_iter called on mm_struct where no mmap member exists."
            )
        if not self.mmap:
            return None
        yield self.mmap

        seen = {self.mmap.vol.offset}
        link = self.mmap.vm_next

        while link != 0 and link.vol.offset not in seen:
            yield link
            seen.add(link.vol.offset)
            link = link.vm_next

    # TODO: As of version 3.0.0 this method should be removed
    def get_maple_tree_iter(self) -> Iterable[interfaces.objects.ObjectInterface]:
        """
        Deprecated: Use either get_vma_iter() or _get_maple_tree_iter().
        """
        vollog.warning(
            "This method has been deprecated in favour of using the get_vma_iter() method."
        )
        yield from self.get_vma_iter()

    def _get_maple_tree_iter(self) -> Iterable[interfaces.objects.ObjectInterface]:
        """Returns an iterator for the mm_mt member of an mm_struct. Use this only if
        required, get_vma_iter() will choose the correct _get_maple_tree_iter() or
        get_mmap_iter() automatically as required."""

        if not self.has_member("mm_mt"):
            raise AttributeError(
                "_get_maple_tree_iter called on mm_struct where no mm_mt member exists."
            )
        symbol_table_name = self.get_symbol_table_name()
        for vma_pointer in self.mm_mt.get_slot_iter():
            # convert pointer to vm_area_struct and yield
            vma = self._context.object(
                symbol_table_name + constants.BANG + "vm_area_struct",
                layer_name=self.vol.native_layer_name,
                offset=vma_pointer,
            )
            yield vma

    def get_vma_iter(self) -> Iterable[interfaces.objects.ObjectInterface]:
        """Returns an iterator for the VMAs in an mm_struct. Automatically choosing the mmap or mm_mt as required."""

        if self.has_member("mmap"):
            yield from self._get_mmap_iter()
        elif self.has_member("mm_mt"):
            yield from self._get_maple_tree_iter()
        else:
            raise AttributeError("Unable to find mmap or mm_mt in mm_struct")


class super_block(objects.StructType):
    # include/linux/kdev_t.h
    MINORBITS = 20

    # Superblock flags
    SB_RDONLY = 1  # Mount read-only
    SB_NOSUID = 2  # Ignore suid and sgid bits
    SB_NODEV = 4  # Disallow access to device special files
    SB_NOEXEC = 8  # Disallow program execution
    SB_SYNCHRONOUS = 16  # Writes are synced at once
    SB_MANDLOCK = 64  # Allow mandatory locks on an FS
    SB_DIRSYNC = 128  # Directory modifications are synchronous
    SB_NOATIME = 1024  # Do not update access times
    SB_NODIRATIME = 2048  # Do not update directory access times
    SB_SILENT = 32768
    SB_POSIXACL = 1 << 16  # VFS does not apply the umask
    SB_KERNMOUNT = 1 << 22  # this is a kern_mount call
    SB_I_VERSION = 1 << 23  # Update inode I_version field
    SB_LAZYTIME = 1 << 25  # Update the on-disk [acm]times lazily

    SB_OPTS = {
        SB_SYNCHRONOUS: "sync",
        SB_DIRSYNC: "dirsync",
        SB_MANDLOCK: "mand",
        SB_LAZYTIME: "lazytime",
    }

    @property
    def major(self) -> int:
        return self.s_dev >> self.MINORBITS

    @property
    def minor(self) -> int:
        return self.s_dev & ((1 << self.MINORBITS) - 1)

    def get_flags_access(self) -> str:
        return "ro" if self.s_flags & self.SB_RDONLY else "rw"

    def get_flags_opts(self) -> Iterable[str]:
        sb_opts = [
            self.SB_OPTS[sb_opt] for sb_opt in self.SB_OPTS if sb_opt & self.s_flags
        ]
        return sb_opts

    def get_type(self) -> Optional[str]:
        """Gets the superblock filesystem type string"""

        s_type_ptr = self.s_type
        if not (s_type_ptr and s_type_ptr.is_readable()):
            return None

        s_type_name_ptr = s_type_ptr.name
        if not (s_type_name_ptr and s_type_name_ptr.is_readable()):
            return None

        mnt_sb_type = utility.pointer_to_string(s_type_name_ptr, count=255)
        s_subtype_ptr = self.s_subtype
        if s_subtype_ptr and s_subtype_ptr.is_readable():
            mnt_sb_subtype = utility.pointer_to_string(s_subtype_ptr, count=255)
            mnt_sb_type += "." + mnt_sb_subtype

        return mnt_sb_type


class vm_area_struct(objects.StructType):
    perm_flags = {
        0x00000001: "r",
        0x00000002: "w",
        0x00000004: "x",
    }

    extended_flags = {
        0x00000001: "VM_READ",
        0x00000002: "VM_WRITE",
        0x00000004: "VM_EXEC",
        0x00000008: "VM_SHARED",
        0x00000010: "VM_MAYREAD",
        0x00000020: "VM_MAYWRITE",
        0x00000040: "VM_MAYEXEC",
        0x00000080: "VM_MAYSHARE",
        0x00000100: "VM_GROWSDOWN",
        0x00000200: "VM_NOHUGEPAGE",
        0x00000400: "VM_PFNMAP",
        0x00000800: "VM_DENYWRITE",
        0x00001000: "VM_EXECUTABLE",
        0x00002000: "VM_LOCKED",
        0x00004000: "VM_IO",
        0x00008000: "VM_SEQ_READ",
        0x00010000: "VM_RAND_READ",
        0x00020000: "VM_DONTCOPY",
        0x00040000: "VM_DONTEXPAND",
        0x00080000: "VM_RESERVED",
        0x00100000: "VM_ACCOUNT",
        0x00200000: "VM_NORESERVE",
        0x00400000: "VM_HUGETLB",
        0x00800000: "VM_NONLINEAR",
        0x01000000: "VM_MAPPED_COP__VM_HUGEPAGE",
        0x02000000: "VM_INSERTPAGE",
        0x04000000: "VM_ALWAYSDUMP",
        0x08000000: "VM_CAN_NONLINEAR",
        0x10000000: "VM_MIXEDMAP",
        0x20000000: "VM_SAO",
        0x40000000: "VM_PFN_AT_MMAP",
        0x80000000: "VM_MERGEABLE",
    }

    def _parse_flags(self, vm_flags, parse_flags) -> str:
        """Returns an string representation of the flags in a
        vm_area_struct."""

        retval = ""

        for mask, char in parse_flags.items():
            if (vm_flags & mask) == mask:
                retval = retval + char
            else:
                retval = retval + "-"
        return retval

    # only parse the rwx bits
    def get_protection(self) -> str:
        return self._parse_flags(self.vm_flags & 0b1111, vm_area_struct.perm_flags)

    # used by malfind
    def get_flags(self) -> str:
        return self._parse_flags(self.vm_flags, self.extended_flags)

    def get_page_offset(self) -> int:
        if self.vm_file == 0:
            return 0
        parent_layer = self._context.layers[self.vol.layer_name]
        return self.vm_pgoff << parent_layer.page_shift

    def get_name(self, context, task):
        if self.vm_file != 0:
            fname = linux.LinuxUtilities.path_for_file(context, task, self.vm_file)
        elif self.vm_start <= task.mm.start_brk and self.vm_end >= task.mm.brk:
            fname = "[heap]"
        elif self.vm_start <= task.mm.start_stack <= self.vm_end:
            fname = "[stack]"
        elif (
            self.vm_mm.context.has_member("vdso")
            and self.vm_start == self.vm_mm.context.vdso
        ):
            fname = "[vdso]"
        else:
            fname = "Anonymous Mapping"
        return fname

    # used by malfind
    def is_suspicious(self, proclayer=None):
        ret = False

        flags_str = self.get_protection()

        if flags_str == "rwx":
            ret = True
        elif flags_str == "r-x" and self.vm_file.dereference().vol.offset == 0:
            ret = True
        elif proclayer and "x" in flags_str:
            for i in range(self.vm_start, self.vm_end, proclayer.page_size):
                try:
                    if proclayer.is_dirty(i):
                        vollog.warning(
                            f"Found malicious (dirty+exec) page at {hex(i)} !"
                        )
                        # We do not attempt to find other dirty+exec pages once we have found one
                        ret = True
                        break
                except (
                    exceptions.PagedInvalidAddressException,
                    exceptions.InvalidAddressException,
                ) as excp:
                    vollog.debug(f"Unable to translate address {hex(i)} : {excp}")
                    # Abort as it is likely that other addresses in the same range will also fail
                    ret = False
                    break
        return ret


class qstr(objects.StructType):
    def name_as_str(self) -> str:
        if self.has_member("len"):
            str_length = self.len + 1  # Maximum length should include null terminator
        else:
            str_length = 255
        try:
            ret = objects.utility.pointer_to_string(self.name, str_length)
        except (exceptions.InvalidAddressException, ValueError):
            ret = ""
        return ret


class dentry(objects.StructType):
    def path(self) -> str:
        """Based on __dentry_path Linux kernel function"""
        reversed_path = []
        dentry_seen = set()
        current_dentry = self
        while (
            not current_dentry.is_root()
            and current_dentry.vol.offset not in dentry_seen
        ):
            parent = current_dentry.d_parent
            reversed_path.append(current_dentry.d_name.name_as_str())
            dentry_seen.add(current_dentry.vol.offset)
            current_dentry = parent
        return "/" + "/".join(reversed(reversed_path))

    def is_root(self) -> bool:
        return self.vol.offset == self.d_parent

    def is_subdir(self, old_dentry):
        """Is this dentry a subdirectory of old_dentry?

        Returns true if this dentry is a subdirectory of the parent (at any depth).
        Otherwise, it returns false.
        """
        if self.vol.offset == old_dentry:
            return True
        return self.d_ancestor(old_dentry)

    def d_ancestor(self, ancestor_dentry):
        """Search for an ancestor

        Returns the ancestor dentry which is a child of "ancestor_dentry",
        if "ancestor_dentry" is an ancestor of "child_dentry", else None.
        """

        dentry_seen = set()
        current_dentry = self
        while (
            not current_dentry.is_root()
            and current_dentry.vol.offset not in dentry_seen
        ):
            if current_dentry.d_parent == ancestor_dentry.vol.offset:
                return current_dentry
            dentry_seen.add(current_dentry.vol.offset)
            current_dentry = current_dentry.d_parent
        return None

    def get_subdirs(self) -> interfaces.objects.ObjectInterface:
        """Walks dentry subdirs

        Yields:
            A dentry object
        """
        if self.has_member("d_sib") and self.has_member("d_children"):
            # kernels >= 6.8
            walk_member = "d_sib"
            list_head_member = self.d_children
        elif self.has_member("d_child") and self.has_member("d_subdirs"):
            # 2.5.0 <= kernels < 6.8
            walk_member = "d_child"
            list_head_member = self.d_subdirs
        else:
            raise exceptions.VolatilityException("Unsupported dentry type")

        dentry_type_name = self.get_symbol_table_name() + constants.BANG + "dentry"
        yield from list_head_member.to_list(dentry_type_name, walk_member)

    def get_inode(self) -> interfaces.objects.ObjectInterface:
        """Returns the inode associated with this dentry"""

        inode_ptr = self.d_inode
        if not (inode_ptr and inode_ptr.is_readable() and inode_ptr.is_valid()):
            return None

        return inode_ptr.dereference()


class struct_file(objects.StructType):
    def get_dentry(self) -> interfaces.objects.ObjectInterface:
        """Returns a pointer to the dentry associated with this file"""
        if self.has_member("f_path"):
            return self.f_path.dentry
        elif self.has_member("f_dentry"):
            return self.f_dentry
        else:
            raise AttributeError("Unable to find file -> dentry")

    def get_vfsmnt(self) -> interfaces.objects.ObjectInterface:
        """Returns the fs (vfsmount) where this file is mounted"""
        if self.has_member("f_path"):
            return self.f_path.mnt
        elif self.has_member("f_vfsmnt"):
            return self.f_vfsmnt
        else:
            raise AttributeError("Unable to find file -> vfs mount")

    def get_inode(self) -> interfaces.objects.ObjectInterface:
        """Returns an inode associated with this file"""

        inode_ptr = None
        if self.has_member("f_inode") and self.f_inode and self.f_inode.is_readable():
            # Try first the cached value, kernels +3.9
            inode_ptr = self.f_inode

        if not (inode_ptr and inode_ptr.is_readable() and inode_ptr.is_valid()):
            dentry_ptr = self.get_dentry()
            if not (dentry_ptr and dentry_ptr.is_readable()):
                return None

            inode_ptr = dentry_ptr.d_inode

        if not (inode_ptr and inode_ptr.is_readable() and inode_ptr.is_valid()):
            return None

        return inode_ptr.dereference()


class list_head(objects.StructType, collections.abc.Iterable):
    def to_list(
        self,
        symbol_type: str,
        member: str,
        forward: bool = True,
        sentinel: bool = True,
        layer: Optional[str] = None,
    ) -> Iterator[interfaces.objects.ObjectInterface]:
        """Returns an iterator of the entries in the list.

        Args:
                symbol_type: Type of the list elements
                member: Name of the list_head member in the list elements
                forward: Set false to go backwards
                sentinel: Whether self is a "sentinel node", meaning it is not embedded in a member of the list
                Sentinel nodes are NOT yielded. See https://en.wikipedia.org/wiki/Sentinel_node for further reference
                layer: Name of layer to read from
        Yields:
            Objects of the type specified via the "symbol_type" argument.

        """
        layer = layer or self.vol.layer_name

        relative_offset = self._context.symbol_space.get_type(
            symbol_type
        ).relative_child_offset(member)

        direction = "prev"
        if forward:
            direction = "next"
        try:
            link = getattr(self, direction).dereference()
        except exceptions.InvalidAddressException:
            return None
        if not sentinel:
            yield self._context.object(
                symbol_type, layer, offset=self.vol.offset - relative_offset
            )
        seen = {self.vol.offset}
        while link.vol.offset not in seen:
            obj = self._context.object(
                symbol_type, layer, offset=link.vol.offset - relative_offset
            )
            yield obj

            seen.add(link.vol.offset)
            try:
                link = getattr(link, direction).dereference()
            except exceptions.InvalidAddressException:
                break

    def __iter__(self) -> Iterator[interfaces.objects.ObjectInterface]:
        return self.to_list(self.vol.parent.vol.type_name, self.vol.member_name)


class hlist_head(objects.StructType):
    def to_list(
        self,
        symbol_type: str,
        member: str,
    ) -> Iterator[interfaces.objects.ObjectInterface]:
        """Returns an iterator of the entries in the list.

        This is a doubly linked list; however, it is not circular, so the 'forward' field
        doesn't make sense. Also, the sentinel concept doesn't make sense here either;
        unlike list_head, the head and nodes each have their own distinct types. A list_head
        cannot be a node by itself.
        - The 'pprev' of the first 'hlist_node' points to the 'hlist_head', not to the last node.
        - The last element 'next' member is NULL

        Args:
            symbol_type: Type of the list elements
            member: Name of the list_head member in the list elements

        Yields:
            Objects of the type specified via the "symbol_type" argument.

        """
        vmlinux = linux.LinuxUtilities.get_module_from_volobj_type(self._context, self)

        current = self.first
        while current and current.is_readable():
            yield linux.LinuxUtilities.container_of(
                current, symbol_type, member, vmlinux
            )

            current = current.next


class files_struct(objects.StructType):
    def get_fds(self) -> interfaces.objects.ObjectInterface:
        if self.has_member("fdt"):
            return self.fdt.fd.dereference()
        elif self.has_member("fd"):
            return self.fd.dereference()
        else:
            raise AttributeError("Unable to find files -> file descriptors")

    def get_max_fds(self) -> interfaces.objects.ObjectInterface:
        if self.has_member("fdt"):
            return self.fdt.max_fds
        elif self.has_member("max_fds"):
            return self.max_fds
        else:
            raise AttributeError("Unable to find files -> maximum file descriptors")


class mount(objects.StructType):
    MNT_NOSUID = 0x01
    MNT_NODEV = 0x02
    MNT_NOEXEC = 0x04
    MNT_NOATIME = 0x08
    MNT_NODIRATIME = 0x10
    MNT_RELATIME = 0x20
    MNT_READONLY = 0x40
    MNT_SHRINKABLE = 0x100
    MNT_WRITE_HOLD = 0x200
    MNT_SHARED = 0x1000
    MNT_UNBINDABLE = 0x2000

    MNT_FLAGS = {
        MNT_NOSUID: "nosuid",
        MNT_NODEV: "nodev",
        MNT_NOEXEC: "noexec",
        MNT_NOATIME: "noatime",
        MNT_NODIRATIME: "nodiratime",
        MNT_RELATIME: "relatime",
    }

    def get_mnt_sb(self) -> int:
        """Returns a pointer to the super_block"""
        if self.has_member("mnt"):
            return self.mnt.mnt_sb
        elif self.has_member("mnt_sb"):
            return self.mnt_sb
        else:
            raise AttributeError("Unable to find mount -> super block")

    def get_mnt_root(self):
        if self.has_member("mnt"):
            return self.mnt.mnt_root
        elif self.has_member("mnt_root"):
            return self.mnt_root
        else:
            raise AttributeError("Unable to find mount -> mount root")

    def get_mnt_flags(self):
        if self.has_member("mnt"):
            return self.mnt.mnt_flags
        elif self.has_member("mnt_flags"):
            return self.mnt_flags
        else:
            raise AttributeError("Unable to find mount -> mount flags")

    def get_mnt_parent(self):
        """Gets the fs where we are mounted on

        Returns:
            A mount pointer
        """
        return self.mnt_parent

    def get_mnt_mountpoint(self):
        """Gets the dentry of the mountpoint

        Returns:
            A dentry pointer
        """

        return self.mnt_mountpoint

    def get_parent_mount(self):
        return self.mnt.get_parent_mount()

    def has_parent(self) -> bool:
        """Checks if this mount has a parent

        Returns:
            bool: 'True' if this mount has a parent
        """
        return self.mnt_parent != self.vol.offset

    def get_vfsmnt_current(self):
        """Returns the fs where we are mounted on

        Returns:
            A 'vfsmount'
        """
        return self.mnt

    def get_vfsmnt_parent(self):
        """Gets the parent fs (vfsmount) to where it's mounted on

        Returns:
            A 'vfsmount'
        """

        return self.get_mnt_parent().get_vfsmnt_current()

    def get_dentry_current(self):
        """Returns the root of the mounted tree

        Returns:
            A dentry pointer
        """
        vfsmnt = self.get_vfsmnt_current()
        dentry = vfsmnt.mnt_root

        return dentry

    def get_dentry_parent(self):
        """Returns the parent root of the mounted tree

        Returns:
            A dentry pointer
        """

        return self.get_mnt_parent().get_dentry_current()

    def get_flags_access(self) -> str:
        return "ro" if self.get_mnt_flags() & self.MNT_READONLY else "rw"

    def get_flags_opts(self) -> Iterable[str]:
        flags = [
            self.MNT_FLAGS[mntflag]
            for mntflag in self.MNT_FLAGS
            if mntflag & self.get_mnt_flags()
        ]
        return flags

    def is_shared(self) -> bool:
        return self.get_mnt_flags() & self.MNT_SHARED

    def is_unbindable(self) -> bool:
        return self.get_mnt_flags() & self.MNT_UNBINDABLE

    def is_slave(self) -> bool:
        return self.mnt_master and self.mnt_master.vol.offset != 0

    def get_devname(self) -> str:
        return utility.pointer_to_string(self.mnt_devname, count=255)

    def get_dominating_id(self, root) -> int:
        """Get ID of closest dominating peer group having a representative under the given root."""
        mnt_seen = set()
        current_mnt = self.mnt_master
        while (
            current_mnt
            and current_mnt.vol.offset != 0
            and current_mnt.vol.offset not in mnt_seen
        ):
            peer = current_mnt.get_peer_under_root(self.mnt_ns, root)
            if peer and peer.vol.offset != 0:
                return peer.mnt_group_id
            mnt_seen.add(current_mnt.vol.offset)
            current_mnt = current_mnt.mnt_master
        return 0

    def get_peer_under_root(self, ns, root):
        """Return true if path is reachable from root.
        It mimics the kernel function is_path_reachable(), ref: fs/namespace.c
        """
        mnt_seen = set()
        current_mnt = self
        while current_mnt.vol.offset not in mnt_seen:
            if current_mnt.mnt_ns == ns and current_mnt.is_path_reachable(
                current_mnt.mnt.mnt_root, root
            ):
                return current_mnt
            mnt_seen.add(current_mnt.vol.offset)
            current_mnt = current_mnt.next_peer()
            if current_mnt.vol.offset == self.vol.offset:
                break
        return None

    def is_path_reachable(self, current_dentry, root):
        """Return true if path is reachable.
        It mimics the kernel function with same name, ref fs/namespace.c:
        """
        mnt_seen = set()
        current_mnt = self
        while (
            current_mnt.mnt.vol.offset != root.mnt
            and current_mnt.has_parent()
            and current_mnt.vol.offset not in mnt_seen
        ):
            current_dentry = current_mnt.mnt_mountpoint
            mnt_seen.add(current_mnt.vol.offset)
            current_mnt = current_mnt.mnt_parent
        return current_mnt.mnt.vol.offset == root.mnt and current_dentry.is_subdir(
            root.dentry
        )

    def next_peer(self):
        table_name = self.vol.type_name.split(constants.BANG)[0]
        mount_struct = "{0}{1}mount".format(table_name, constants.BANG)
        offset = self._context.symbol_space.get_type(
            mount_struct
        ).relative_child_offset("mnt_share")

        return self._context.object(
            mount_struct,
            self.vol.layer_name,
            offset=self.mnt_share.next.vol.offset - offset,
        )


class vfsmount(objects.StructType):
    def is_valid(self):
        return (
            self.get_mnt_sb() != 0
            and self.get_mnt_root() != 0
            and self.get_mnt_parent() != 0
        )

    def _is_kernel_prior_to_struct_mount(self) -> bool:
        """Helper to distinguish between kernels prior to version 3.3.8 that
        lacked the 'mount' structure and later versions that have it.

        The 'mnt_parent' member was moved from struct 'vfsmount' to struct
        'mount' when the latter was introduced.

        Alternatively, vmlinux.has_type('mount') can be used here but it is faster.

        Returns:
            bool: 'True' if the kernel
        """

        return self.has_member("mnt_parent")

    def is_equal(self, vfsmount_ptr) -> bool:
        """Helper to make sure it is comparing two pointers to 'vfsmount'.

        Depending on the kernel version, the calling object (self) could be
        a 'vfsmount \\*' (<3.3.8) or a 'vfsmount' (>=3.3.8). This way we trust
        in the framework "auto" dereferencing ability to assure that when we
        reach this point 'self' will be a 'vfsmount' already and self.vol.offset
        a 'vfsmount \\*' and not a 'vfsmount \\*\\*'. The argument must be a 'vfsmount \\*'.
        Typically, it's called from do_get_path().

        Args:
            vfsmount_ptr (vfsmount *): A pointer to a 'vfsmount'

        Raises:
            exceptions.VolatilityException: If vfsmount_ptr is not a 'vfsmount \\*'

        Returns:
            bool: 'True' if the given argument points to the the same 'vfsmount'
            as 'self'.
        """
        if isinstance(vfsmount_ptr, objects.Pointer):
            return self.vol.offset == vfsmount_ptr
        else:
            raise exceptions.VolatilityException(
                "Unexpected argument type. It has to be a 'vfsmount *'"
            )

    def _get_real_mnt(self):
        """Gets the struct 'mount' containing this 'vfsmount'.

        It should be only called from kernels >= 3.3.8 when 'struct mount' was introduced.

        Returns:
            mount: the struct 'mount' containing this 'vfsmount'.
        """
        vmlinux = linux.LinuxUtilities.get_module_from_volobj_type(self._context, self)
        return linux.LinuxUtilities.container_of(
            self.vol.offset, "mount", "mnt", vmlinux
        )

    def get_vfsmnt_current(self):
        """Returns the current fs where we are mounted on

        Returns:
            A vfsmount pointer
        """
        return self.get_mnt_parent()

    def get_vfsmnt_parent(self):
        """Gets the parent fs (vfsmount) to where it's mounted on

        Returns:
            For kernels <  3.3.8: A vfsmount pointer
            For kernels >= 3.3.8: A vfsmount object
        """
        if self._is_kernel_prior_to_struct_mount():
            return self.get_mnt_parent()
        else:
            return self._get_real_mnt().get_vfsmnt_parent()

    def get_dentry_current(self):
        """Returns the root of the mounted tree

        Returns:
            A dentry pointer
        """
        if self._is_kernel_prior_to_struct_mount():
            return self.get_mnt_mountpoint()
        else:
            return self._get_real_mnt().get_dentry_current()

    def get_dentry_parent(self):
        """Returns the parent root of the mounted tree

        Returns:
            A dentry pointer
        """
        if self._is_kernel_prior_to_struct_mount():
            return self.get_mnt_mountpoint()
        else:
            return self._get_real_mnt().get_mnt_mountpoint()

    def get_mnt_parent(self):
        """Gets the mnt_parent member.

        Returns:
            For kernels <  3.3.8: A vfsmount pointer
            For kernels >= 3.3.8: A mount pointer
        """
        if self._is_kernel_prior_to_struct_mount():
            return self.mnt_parent
        else:
            return self._get_real_mnt().get_mnt_parent()

    def get_mnt_mountpoint(self):
        """Gets the dentry of the mountpoint

        Returns:
            A dentry pointer
        """
        if self.has_member("mnt_mountpoint"):
            return self.mnt_mountpoint
        else:
            return self._get_real_mnt().mnt_mountpoint

    def get_mnt_root(self):
        return self.mnt_root

    def has_parent(self) -> bool:
        if self._is_kernel_prior_to_struct_mount():
            return self.mnt_parent != self.vol.offset
        else:
            return self._get_real_mnt().has_parent()

    def get_mnt_sb(self):
        """Returns a pointer to the super_block"""
        return self.mnt_sb

    def get_flags_access(self) -> str:
        return "ro" if self.mnt_flags & mount.MNT_READONLY else "rw"

    def get_flags_opts(self) -> Iterable[str]:
        flags = [
            mntflagtxt
            for mntflag, mntflagtxt in mount.MNT_FLAGS.items()
            if mntflag & self.mnt_flags != 0
        ]
        return flags

    def get_mnt_flags(self):
        return self.mnt_flags

    def is_shared(self) -> bool:
        return self.get_mnt_flags() & mount.MNT_SHARED

    def is_unbindable(self) -> bool:
        return self.get_mnt_flags() & mount.MNT_UNBINDABLE

    def is_slave(self) -> bool:
        return self.mnt_master and self.mnt_master.vol.offset != 0

    def get_devname(self) -> str:
        return utility.pointer_to_string(self.mnt_devname, count=255)


class kobject(objects.StructType):
    def reference_count(self):
        refcnt = self.kref.refcount
        if refcnt.has_member("counter"):
            ret = refcnt.counter
        else:
            ret = refcnt.refs.counter
        return ret


class mnt_namespace(objects.StructType):
    def get_inode(self):
        if self.has_member("proc_inum"):
            return self.proc_inum
        elif self.has_member("ns") and self.ns.has_member("inum"):
            return self.ns.inum
        else:
            raise AttributeError("Unable to find mnt_namespace inode")

    def get_mount_points(
        self,
    ) -> Iterator[interfaces.objects.ObjectInterface]:
        """Yields the mount points for this mount namespace.

        Yields:
            mount struct instances
        """
        table_name = self.vol.type_name.split(constants.BANG)[0]

        if self.has_member("list"):
            # kernels < 6.8
            mnt_type = table_name + constants.BANG + "mount"
            if not self._context.symbol_space.has_type(mnt_type):
                # In kernels < 3.3, the 'mount' struct didn't exist, and the 'mnt_list'
                # member was part of the 'vfsmount' struct.
                mnt_type = table_name + constants.BANG + "vfsmount"

            yield from self.list.to_list(mnt_type, "mnt_list")
        elif (
            self.has_member("mounts")
            and self.mounts.vol.type_name == table_name + constants.BANG + "rb_root"
        ):
            # kernels >= 6.8
            vmlinux = linux.LinuxUtilities.get_module_from_volobj_type(
                self._context, self
            )
            for node in self.mounts.get_nodes():
                mnt = linux.LinuxUtilities.container_of(
                    node, "mount", "mnt_list", vmlinux
                )
                yield mnt
        else:
            raise exceptions.VolatilityException(
                "Unsupported kernel mount namespace implementation"
            )


class net(objects.StructType):
    def get_inode(self):
        if self.has_member("proc_inum"):
            # 3.8.13 <= kernel < 3.19.8
            return self.proc_inum
        elif self.has_member("ns") and self.ns.has_member("inum"):
            # kernel >= 3.19.8
            return self.ns.inum
        else:
            # kernel < 3.8.13
            raise AttributeError("Unable to find net_namespace inode")


class socket(objects.StructType):
    def _get_vol_kernel(self):
        symbol_table_arr = self.vol.type_name.split("!", 1)
        symbol_table = symbol_table_arr[0] if len(symbol_table_arr) == 2 else None

        module_names = list(
            self._context.modules.get_modules_by_symbol_tables(symbol_table)
        )
        if not module_names:
            raise ValueError(f"No module using the symbol table {symbol_table}")
        kernel_module_name = module_names[0]
        kernel = self._context.modules[kernel_module_name]
        return kernel

    def get_inode(self):
        try:
            kernel = self._get_vol_kernel()
        except ValueError:
            return 0
        socket_alloc = linux.LinuxUtilities.container_of(
            self.vol.offset, "socket_alloc", "socket", kernel
        )
        vfs_inode = socket_alloc.vfs_inode

        return vfs_inode.i_ino

    def get_state(self):
        socket_state_idx = self.state
        if 0 <= socket_state_idx < len(linux_constants.SOCKET_STATES):
            return linux_constants.SOCKET_STATES[socket_state_idx]


class sock(objects.StructType):
    def get_family(self):
        family_idx = self.__sk_common.skc_family
        if 0 <= family_idx < len(linux_constants.SOCK_FAMILY):
            return linux_constants.SOCK_FAMILY[family_idx]

    def get_type(self):
        return linux_constants.SOCK_TYPES.get(self.sk_type, "")

    def get_inode(self):
        if not self.sk_socket:
            return 0
        return self.sk_socket.get_inode()

    def get_protocol(self):
        return None

    def get_state(self):
        # Return the generic socket state
        if self.has_member("sk"):
            return self.sk.sk_socket.get_state()
        return self.sk_socket.get_state()


class unix_sock(objects.StructType):
    def get_name(self):
        if not self.addr:
            return None
        sockaddr_un = self.addr.name.cast("sockaddr_un")
        saddr = str(utility.array_to_string(sockaddr_un.sun_path))
        return saddr

    def get_protocol(self):
        return None

    def get_state(self):
        """Return a string representing the sock state."""

        # Unix socket states reuse (a subset) of the inet_sock states contants
        if self.sk.get_type() == "STREAM":
            state_idx = self.sk.__sk_common.skc_state
            if 0 <= state_idx < len(linux_constants.TCP_STATES):
                return linux_constants.TCP_STATES[state_idx]
        else:
            # Return the generic socket state
            return self.sk.sk_socket.get_state()

    def get_inode(self):
        return self.sk.get_inode()


class inet_sock(objects.StructType):
    def get_family(self):
        family_idx = self.sk.__sk_common.skc_family
        if 0 <= family_idx < len(linux_constants.SOCK_FAMILY):
            return linux_constants.SOCK_FAMILY[family_idx]

    def get_protocol(self):
        # If INET6 family and a proto is defined, we use that specific IPv6 protocol.
        # Otherwise, we use the standard IP protocol.
        protocol = linux_constants.IP_PROTOCOLS.get(self.sk.sk_protocol)
        if self.get_family() == "AF_INET6":
            protocol = linux_constants.IPV6_PROTOCOLS.get(self.sk.sk_protocol, protocol)
        return protocol

    def get_state(self):
        """Return a string representing the sock state."""

        if self.sk.get_type() == "STREAM":
            state_idx = self.sk.__sk_common.skc_state
            if 0 <= state_idx < len(linux_constants.TCP_STATES):
                return linux_constants.TCP_STATES[state_idx]
        else:
            # Return the generic socket state
            return self.sk.sk_socket.get_state()

    def get_src_port(self):
        sport_le = getattr(self, "sport", getattr(self, "inet_sport", None))
        if sport_le is not None:
            return socket_module.htons(sport_le)

    def get_dst_port(self):
        sk_common = self.sk.__sk_common
        if hasattr(sk_common, "skc_portpair"):
            dport_le = sk_common.skc_portpair & 0xFFFF
        elif hasattr(self, "dport"):
            dport_le = self.dport
        elif hasattr(self, "inet_dport"):
            dport_le = self.inet_dport
        elif hasattr(sk_common, "skc_dport"):
            dport_le = sk_common.skc_dport
        else:
            return None
        return socket_module.htons(dport_le)

    def get_src_addr(self):
        sk_common = self.sk.__sk_common
        family = sk_common.skc_family
        if family == socket_module.AF_INET:
            addr_size = 4
            if hasattr(self, "rcv_saddr"):
                saddr = self.rcv_saddr
            elif hasattr(self, "inet_rcv_saddr"):
                saddr = self.inet_rcv_saddr
            else:
                saddr = sk_common.skc_rcv_saddr
        elif family == socket_module.AF_INET6:
            addr_size = 16
            saddr = self.pinet6.saddr
        else:
            return None
        parent_layer = self._context.layers[self.vol.layer_name]
        try:
            addr_bytes = parent_layer.read(saddr.vol.offset, addr_size)
        except exceptions.InvalidAddressException:
            vollog.debug(
                f"Unable to read socket src address from {saddr.vol.offset:#x}"
            )
            return None
        return socket_module.inet_ntop(family, addr_bytes)

    def get_dst_addr(self):
        sk_common = self.sk.__sk_common
        family = sk_common.skc_family
        if family == socket_module.AF_INET:
            if hasattr(self, "daddr") and self.daddr:
                daddr = self.daddr
            elif hasattr(self, "inet_daddr") and self.inet_daddr:
                daddr = self.inet_daddr
            else:
                daddr = sk_common.skc_daddr
            addr_size = 4
        elif family == socket_module.AF_INET6:
            if hasattr(self.pinet6, "daddr"):
                daddr = self.pinet6.daddr
            else:
                daddr = sk_common.skc_v6_daddr
            addr_size = 16
        else:
            return None
        parent_layer = self._context.layers[self.vol.layer_name]
        try:
            addr_bytes = parent_layer.read(daddr.vol.offset, addr_size)
        except exceptions.InvalidAddressException:
            vollog.debug(
                f"Unable to read socket dst address from {daddr.vol.offset:#x}"
            )
            return None
        return socket_module.inet_ntop(family, addr_bytes)


class netlink_sock(objects.StructType):
    def get_protocol(self):
        protocol_idx = self.sk.sk_protocol
        if 0 <= protocol_idx < len(linux_constants.NETLINK_PROTOCOLS):
            return linux_constants.NETLINK_PROTOCOLS[protocol_idx]

    def get_state(self):
        # Return the generic socket state
        return self.sk.sk_socket.get_state()

    def get_portid(self):
        if self.has_member("pid"):
            # kernel < 3.7.10
            return self.pid
        if self.has_member("portid"):
            # kernel >= 3.7.10
            return self.portid
        else:
            raise AttributeError("Unable to find a source port id")

    def get_dst_portid(self):
        if self.has_member("dst_pid"):
            # kernel < 3.7.10
            return self.dst_pid
        if self.has_member("dst_portid"):
            # kernel >= 3.7.10
            return self.dst_portid
        else:
            raise AttributeError("Unable to find a destination port id")


class vsock_sock(objects.StructType):
    def get_protocol(self):
        # The protocol should always be 0 for vsocks
        return None

    def get_state(self):
        # Return the generic socket state
        return self.sk.sk_socket.get_state()


class packet_sock(objects.StructType):
    def get_protocol(self):
        eth_proto = socket_module.htons(self.num)
        if eth_proto == 0:
            return None
        elif eth_proto in linux_constants.ETH_PROTOCOLS:
            return linux_constants.ETH_PROTOCOLS[eth_proto]
        else:
            return f"0x{eth_proto:x}"

    def get_state(self):
        # Return the generic socket state
        return self.sk.sk_socket.get_state()


class bt_sock(objects.StructType):
    def get_protocol(self):
        type_idx = self.sk.sk_protocol
        if 0 <= type_idx < len(linux_constants.BLUETOOTH_PROTOCOLS):
            return linux_constants.BLUETOOTH_PROTOCOLS[type_idx]

    def get_state(self):
        state_idx = self.sk.__sk_common.skc_state
        if 0 <= state_idx < len(linux_constants.BLUETOOTH_STATES):
            return linux_constants.BLUETOOTH_STATES[state_idx]


class xdp_sock(objects.StructType):
    def get_protocol(self):
        # The protocol should always be 0 for xdp_sock
        return None

    def get_state(self):
        # xdp_sock.state is an enum
        return self.state.lookup()


class bpf_prog(objects.StructType):
    def get_type(self) -> Union[str, None]:
        """Returns a string with the eBPF program type"""

        # The program type was in `bpf_prog_aux::prog_type` from 3.18.140 to
        # 4.1.52 before it was moved to `bpf_prog::type`
        if self.has_member("type"):
            # kernel >= 4.1.52
            return self.type.description

        if self.has_member("aux") and self.aux:
            if self.aux.has_member("prog_type"):
                # 3.18.140 <= kernel < 4.1.52
                return self.aux.prog_type.description

        # kernel < 3.18.140
        return None

    def get_tag(self) -> Union[str, None]:
        """Returns a string with the eBPF program tag"""
        # 'tag' was added in kernels 4.10
        if not self.has_member("tag"):
            return None

        vmlinux = linux.LinuxUtilities.get_module_from_volobj_type(self._context, self)
        vmlinux_layer = vmlinux.context.layers[vmlinux.layer_name]

        prog_tag_addr = self.tag.vol.offset
        prog_tag_size = self.tag.count
        prog_tag_bytes = vmlinux_layer.read(prog_tag_addr, prog_tag_size)

        prog_tag = binascii.hexlify(prog_tag_bytes).decode()
        return prog_tag

    def get_name(self) -> Union[str, None]:
        """Returns a string with the eBPF program name"""
        if not self.has_member("aux"):
            # 'prog_aux' was added in kernels 3.18
            return None

        return self.aux.get_name()


class bpf_prog_aux(objects.StructType):
    def get_name(self) -> Union[str, None]:
        """Returns a string with the eBPF program name"""
        if not self.has_member("name"):
            # 'name' was added in kernels 4.15
            return None

        if not self.name:
            return None

        return utility.array_to_string(self.name)


class cred(objects.StructType):
    # struct cred was added in kernels 2.6.29
    def _get_cred_int_value(self, member: str) -> int:
        """Helper to obtain the right cred member value for the current kernel.

        Args:
            member (str): The requested cred member name to obtain its value

        Raises:
            AttributeError: When the requested cred member doesn't exist
            AttributeError: When the cred implementation is not supported.

        Returns:
            int: The cred member value
        """
        if not self.has_member(member):
            raise AttributeError(f"struct cred doesn't have a '{member}' member")

        cred_val = self.member(member)
        if hasattr(cred_val, "val"):
            # From kernels 3.5.7 on it is a 'kuid_t' type
            value = cred_val.val
        elif isinstance(cred_val, objects.Integer):
            # From at least 2.6.30 and until 3.5.7 it was a 'uid_t' type which was an 'unsigned int'
            value = cred_val
        else:
            raise AttributeError("Kernel struct cred is not supported")

        return int(value)

    @property
    def euid(self):
        """Returns the effective user ID

        Returns:
            int: the effective user ID value
        """
        return self._get_cred_int_value("euid")


class kernel_cap_struct(objects.StructType):
    # struct kernel_cap_struct exists from 2.1.92 <= kernels < 6.3
    @classmethod
    def get_last_cap_value(cls) -> int:
        """Returns the latest capability ID supported by the framework.

        Returns:
            int: The latest capability ID supported by the framework.
        """
        return len(linux_constants.CAPABILITIES) - 1

    def get_kernel_cap_full(self) -> int:
        """Return the maximum value allowed for this kernel for a capability

        Returns:
            int: The capability full bitfield mask
        """
        vmlinux = linux.LinuxUtilities.get_module_from_volobj_type(self._context, self)
        try:
            cap_last_cap = vmlinux.object_from_symbol(symbol_name="cap_last_cap")
        except exceptions.SymbolError:
            # It should be a kernel < 3.2, let's use our list of capabilities
            cap_last_cap = self.get_last_cap_value()

        return (1 << cap_last_cap + 1) - 1

    @classmethod
    def capabilities_to_string(cls, capabilities_bitfield: int) -> List[str]:
        """Translates a capability bitfield to a list of capability strings.

        Args:
            capabilities_bitfield (int): The capability bitfield value.

        Returns:
            List[str]: A list of capability strings.
        """

        capabilities = []
        for bit, name in enumerate(linux_constants.CAPABILITIES):
            if capabilities_bitfield & (1 << bit) != 0:
                capabilities.append(name)

        return capabilities

    def get_capabilities(self) -> int:
        """Returns the capability bitfield value

        Returns:
            int: The capability bitfield value.
        """

        if not self.has_member("cap"):
            raise exceptions.VolatilityException(
                "Unsupported kernel capabilities implementation"
            )

        if isinstance(self.cap, objects.Array):
            if len(self.cap) == 1:
                # At least in the vanilla kernel, from 2.6.24 to 2.6.25
                # kernel_cap_struct::cap become a two elements array.
                # However, in some distros or custom kernel can technically
                # be _KERNEL_CAPABILITY_U32S = _LINUX_CAPABILITY_U32S_1
                # Leaving this code here for the sake of ensuring completeness.
                cap_value = self.cap[0]
            elif len(self.cap) == 2:
                # In 2.6.25.x <= kernels < 6.3 kernel_cap_struct::cap is a two
                # elements __u32 array that constitutes a 64bit bitfield.
                cap_value = (self.cap[1] << 32) | self.cap[0]
            else:
                raise exceptions.VolatilityException(
                    "Unsupported kernel capabilities implementation"
                )
        else:
            # In kernels < 2.6.25.x kernel_cap_struct::cap is a __u32
            cap_value = self.cap

        return cap_value & self.get_kernel_cap_full()

    def enumerate_capabilities(self) -> List[str]:
        """Returns the list of capability strings.

        Returns:
            List[str]: The list of capability strings.
        """
        capabilities_value = self.get_capabilities()
        return self.capabilities_to_string(capabilities_value)

    def has_capability(self, capability: str) -> bool:
        """Checks if the given capability string is enabled.

        Args:
            capability (str): A string representing the capability i.e. dac_read_search

        Raises:
            AttributeError: If the given capability is unknown to the framework.

        Returns:
            bool: "True" if the given capability is enabled.
        """
        if capability not in linux_constants.CAPABILITIES:
            raise AttributeError(f"Unknown capability with name '{capability}'")

        cap_value = 1 << linux_constants.CAPABILITIES.index(capability)
        return cap_value & self.get_capabilities() != 0


class kernel_cap_t(kernel_cap_struct):
    # In kernels 6.3 kernel_cap_struct became the kernel_cap_t typedef
    def get_capabilities(self) -> int:
        """Returns the capability bitfield value

        Returns:
            int: The capability bitfield value.
        """

        if self.has_member("val"):
            # In kernels >= 6.3 kernel_cap_t::val is a u64
            cap_value = self.val
        else:
            raise exceptions.VolatilityException(
                "Unsupported kernel capabilities implementation"
            )

        return cap_value & self.get_kernel_cap_full()


class timespec64(objects.StructType):
    def to_datetime(self) -> datetime:
        """Returns the respective aware datetime"""

        dt = conversion.unixtime_to_datetime(self.tv_sec + self.tv_nsec / 1e9)
        return dt


class inode(objects.StructType):
    def is_valid(self) -> bool:
        # i_count is a 'signed' counter (atomic_t). Smear, or essentially a wrong inode
        # pointer, will easily cause an integer overflow here.
        return self.i_ino > 0 and self.i_count.counter >= 0

    @property
    def is_dir(self) -> bool:
        """Returns True if the inode is a directory"""
        return stat.S_ISDIR(self.i_mode) != 0

    @property
    def is_reg(self) -> bool:
        """Returns True if the inode is a regular file"""
        return stat.S_ISREG(self.i_mode) != 0

    @property
    def is_link(self) -> bool:
        """Returns True if the inode is a symlink"""
        return stat.S_ISLNK(self.i_mode) != 0

    @property
    def is_fifo(self) -> bool:
        """Returns True if the inode is a FIFO"""
        return stat.S_ISFIFO(self.i_mode) != 0

    @property
    def is_sock(self) -> bool:
        """Returns True if the inode is a socket"""
        return stat.S_ISSOCK(self.i_mode) != 0

    @property
    def is_block(self) -> bool:
        """Returns True if the inode is a block device"""
        return stat.S_ISBLK(self.i_mode) != 0

    @property
    def is_char(self) -> bool:
        """Returns True if the inode is a char device"""
        return stat.S_ISCHR(self.i_mode) != 0

    @property
    def is_sticky(self) -> bool:
        """Returns True if the sticky bit is set"""
        return (self.i_mode & stat.S_ISVTX) != 0

    def get_inode_type(self) -> Union[str, None]:
        """Returns inode type name

        Returns:
            The inode type name
        """
        if self.is_dir:
            return "DIR"
        elif self.is_reg:
            return "REG"
        elif self.is_link:
            return "LNK"
        elif self.is_fifo:
            return "FIFO"
        elif self.is_sock:
            return "SOCK"
        elif self.is_char:
            return "CHR"
        elif self.is_block:
            return "BLK"
        else:
            return None

    def _time_member_to_datetime(self, member) -> datetime:
        if self.has_member(f"{member}_sec") and self.has_member(f"{member}_nsec"):
            # kernels >= 6.11 it's i_*_sec -> time64_t and i_*_nsec -> u32
            # Ref Linux commit 3aa63a569c64e708df547a8913c84e64a06e7853
            return conversion.unixtime_to_datetime(
                self.member(f"{member}_sec") + self.has_member(f"{member}_nsec") / 1e9
            )
        elif self.has_member(f"__{member}"):
            # 6.6 <= kernels < 6.11 it's a timespec64
            # Ref Linux commit 13bc24457850583a2e7203ded05b7209ab4bc5ef / 12cd44023651666bd44baa36a5c999698890debb
            return self.member(f"__{member}").to_datetime()
        elif self.has_member(member):
            # In kernels < 6.6 it's a timespec64 or timespec
            return self.member(member).to_datetime()
        else:
            raise exceptions.VolatilityException(
                "Unsupported kernel inode type implementation"
            )

    def get_access_time(self) -> datetime:
        """Returns the inode's last access time
        This is updated when inode contents are read

        Returns:
            A datetime with the inode's last access time
        """
        return self._time_member_to_datetime("i_atime")

    def get_modification_time(self) -> datetime:
        """Returns the inode's last modification time
        This is updated when the inode contents change

        Returns:
            A datetime with the inode's last data modification time
        """

        return self._time_member_to_datetime("i_mtime")

    def get_change_time(self) -> datetime:
        """Returns the inode's last change time
        This is updated when the inode metadata changes

        Returns:
            A datetime with the inode's last change time
        """
        return self._time_member_to_datetime("i_ctime")

    def get_file_mode(self) -> str:
        """Returns the inode's file mode as string of the form '-rwxrwxrwx'.

        Returns:
            The inode's file mode string
        """
        return stat.filemode(self.i_mode)

    def get_pages(self) -> interfaces.objects.ObjectInterface:
        """Gets the inode's cached pages

        Yields:
            The inode's cached pages
        """
        if not self.i_size:
            return
        elif not (self.i_mapping and self.i_mapping.nrpages > 0):
            return

        page_cache = linux.PageCache(
            context=self._context,
            kernel_module_name="kernel",
            page_cache=self.i_mapping.dereference(),
        )
        yield from page_cache.get_cached_pages()

    def get_contents(self):
        """Get the inode cached pages from the page cache

        Yields:
            page_index (int): The page index in the Tree. File offset is page_index * PAGE_SIZE.
            page_content (str): The page content
        """
        for page_obj in self.get_pages():
            page_index = int(page_obj.index)
            page_content = page_obj.get_content()
            yield page_index, page_content


class address_space(objects.StructType):
    @property
    def i_pages(self):
        """Returns the appropriate member containing the page cache tree"""
        if self.has_member("i_pages"):
            # Kernel >= 4.17
            return self.member("i_pages")
        elif self.has_member("page_tree"):
            # Kernel < 4.17
            return self.member("page_tree")

        raise exceptions.VolatilityException("Unsupported page cache tree")


class page(objects.StructType):
    @property
    @functools.lru_cache()
    def pageflags_enum(self) -> Dict:
        """Returns 'pageflags' enumeration key/values

        Returns:
            A dictionary with the pageflags enumeration key/values
        """
        # FIXME: It would be even better to use @functools.cached_property instead,
        # however, this requires Python +3.8
        try:
            pageflags_enum = self._context.symbol_space.get_enumeration(
                self.get_symbol_table_name() + constants.BANG + "pageflags"
            ).choices
        except exceptions.SymbolError:
            vollog.debug(
                "Unable to find pageflags enum. This can happen in kernels < 2.6.26 or wrong ISF"
            )
            # set to empty dict to show that the enum was not found, and so shouldn't be searched for again
            pageflags_enum = {}

        return pageflags_enum

    def get_flags_list(self) -> List[str]:
        """Returns a list of page flags

        Returns:
            List of page flags
        """
        flags = []
        for name, value in self.pageflags_enum.items():
            if self.flags & (1 << value) != 0:
                flags.append(name)

        return flags

    def to_paddr(self) -> int:
        """Converts a page's virtual address to its physical address using the current physical memory model.

        Returns:
            int: page physical address
        """
        vmlinux = linux.LinuxUtilities.get_module_from_volobj_type(self._context, self)
        vmlinux_layer = vmlinux.context.layers[vmlinux.layer_name]

        vmemmap_start = None
        if vmlinux.has_symbol("mem_section"):
            # SPARSEMEM_VMEMMAP physical memory model: memmap is virtually contiguous
            if vmlinux.has_symbol("vmemmap_base"):
                # CONFIG_DYNAMIC_MEMORY_LAYOUT - KASLR kernels >= 4.9
                vmemmap_start = vmlinux.object_from_symbol("vmemmap_base")
            else:
                # !CONFIG_DYNAMIC_MEMORY_LAYOUT
                if vmlinux_layer._maxvirtaddr < 57:
                    # 4-Level paging -> VMEMMAP_START = __VMEMMAP_BASE_L4
                    vmemmap_base_l4 = 0xFFFFEA0000000000
                    vmemmap_start = vmemmap_base_l4
                else:
                    # 5-Level paging -> VMEMMAP_START = __VMEMMAP_BASE_L5
                    # FIXME: Once 5-level paging is supported, uncomment the following lines and remove the exception
                    # vmemmap_base_l5 = 0xFFD4000000000000
                    # vmemmap_start = vmemmap_base_l5
                    raise exceptions.VolatilityException(
                        "5-level paging is not yet supported"
                    )

        elif vmlinux.has_symbol("mem_map"):
            # FLATMEM physical memory model, typically 32bit
            vmemmap_start = vmlinux.object_from_symbol("mem_map")

        elif vmlinux.has_symbol("node_data"):
            raise exceptions.VolatilityException("NUMA systems are not yet supported")
        else:
            raise exceptions.VolatilityException("Unsupported Linux memory model")

        if not vmemmap_start:
            raise exceptions.VolatilityException(
                "Something went wrong, we shouldn't be here"
            )

        page_type_size = vmlinux.get_type("page").size
        pagec = vmlinux_layer.canonicalize(self.vol.offset)
        pfn = (pagec - vmemmap_start) // page_type_size
        page_paddr = pfn * vmlinux_layer.page_size

        return page_paddr

    def get_content(self) -> Union[str, None]:
        """Returns the page content

        Returns:
            The page content
        """
        vmlinux = linux.LinuxUtilities.get_module_from_volobj_type(self._context, self)
        vmlinux_layer = vmlinux.context.layers[vmlinux.layer_name]
        physical_layer = vmlinux.context.layers["memory_layer"]
        page_paddr = self.to_paddr()
        if not page_paddr:
            return None

        page_data = physical_layer.read(page_paddr, vmlinux_layer.page_size)
        return page_data


class IDR(objects.StructType):
    IDR_BITS = 8
    IDR_MASK = (1 << IDR_BITS) - 1
    INT_SIZE = 4
    MAX_IDR_SHIFT = INT_SIZE * 8 - 1
    MAX_IDR_BIT = 1 << MAX_IDR_SHIFT

    def idr_max(self, num_layers: int) -> int:
        """Returns the maximum ID which can be allocated given idr::layers

        Args:
            num_layers: Number of layers

        Returns:
            Maximum ID for a given number of layers
        """
        # Kernel < 4.17
        bits = min([self.INT_SIZE, num_layers * self.IDR_BITS, self.MAX_IDR_SHIFT])

        return (1 << bits) - 1

    def idr_find(self, idr_id: int) -> int:
        """Finds an ID within the IDR data structure.
        Based on idr_find_slowpath(), 3.9 <= Kernel < 4.11
        Args:
            idr_id: The IDR lookup ID

        Returns:
            A pointer to the given ID element
        """
        vmlinux = linux.LinuxUtilities.get_module_from_volobj_type(self._context, self)
        if not vmlinux.get_type("idr_layer").has_member("layer"):
            vollog.info(
                "Unsupported IDR implementation, it should be a very very old kernel, probabably < 2.6"
            )
            return None

        if idr_id < 0:
            return None

        idr_layer = self.top
        if not idr_layer:
            return None

        n = (idr_layer.layer + 1) * self.IDR_BITS

        if idr_id > self.idr_max(idr_layer.layer + 1):
            return None

        assert n != 0

        while n > 0 and idr_layer:
            n -= self.IDR_BITS
            assert n == idr_layer.layer * self.IDR_BITS
            idr_layer = idr_layer.ary[(idr_id >> n) & self.IDR_MASK]

        return idr_layer

    def _old_kernel_get_entries(self) -> int:
        # Kernels < 4.11
        cur = self.cur
        total = next_id = 0
        while next_id < cur:
            entry = self.idr_find(next_id)
            if entry:
                yield entry
                total += 1

            next_id += 1

    def _new_kernel_get_entries(self) -> int:
        # Kernels >= 4.11
        id_storage = linux.IDStorage.choose_id_storage(
            self._context, kernel_module_name="kernel"
        )
        for page_addr in id_storage.get_entries(root=self.idr_rt):
            yield page_addr

    def get_entries(self) -> int:
        """Walks the IDR and yield a pointer associated with each element.

        Args:
            in_use (int, optional): _description_. Defaults to 0.

        Yields:
            A pointer associated with each element.
        """
        if self.has_member("idr_rt"):
            # Kernels >= 4.11
            get_entries_func = self._new_kernel_get_entries
        else:
            # Kernels < 4.11
            get_entries_func = self._old_kernel_get_entries

        for page_addr in get_entries_func():
            yield page_addr


class rb_root(objects.StructType):
    def _walk_nodes(self, root_node) -> Iterator[int]:
        """Traverses the Red-Black tree from the root node and yields a pointer to each
        node in this tree.

        Args:
            root_node: A Red-Black tree node from which to start descending

        Yields:
            A pointer to every node descending from the specified root node
        """
        if not root_node:
            return

        yield root_node
        yield from self._walk_nodes(root_node.rb_left)
        yield from self._walk_nodes(root_node.rb_right)

    def get_nodes(self) -> Iterator[int]:
        """Yields a pointer to each node in the Red-Black tree

        Yields:
            A pointer to every node in the Red-Black tree
        """

        yield from self._walk_nodes(root_node=self.rb_node)<|MERGE_RESOLUTION|>--- conflicted
+++ resolved
@@ -25,11 +25,6 @@
 
 
 class module(generic.GenericIntelProcess):
-
-<<<<<<< HEAD
-    def __init__(self, *args, **kwargs):
-        super().__init__(*args, **kwargs)
-        self._mod_mem_type = None  # Initialize _mod_mem_type to None for memoization
 
     def is_valid(self):
         """Determine whether it is a valid module object by verifying the self-referential
@@ -62,28 +57,25 @@
 
         return True
 
-    @property
-    def mod_mem_type(self):
-=======
     @functools.cached_property
     def mod_mem_type(self) -> Dict:
->>>>>>> 73f8ddbf
         """Return the mod_mem_type enum choices if available or an empty dict if not"""
         # mod_mem_type and module_memory were added in kernel 6.4 which replaces
         # module_layout for storing the information around core_layout etc.
         # see commit ac3b43283923440900b4f36ca5f9f0b1ca43b70e for more information
-        symbol_table_name = self.get_symbol_table_name()
-        mod_mem_type_symname = symbol_table_name + constants.BANG + "mod_mem_type"
-        symbol_space = self._context.symbol_space
-        try:
-            mod_mem_type = symbol_space.get_enumeration(mod_mem_type_symname).choices
-        except exceptions.SymbolError:
-            mod_mem_type = {}
-            vollog.debug(
-                "Unable to find mod_mem_type enum. This message can be ignored for kernels < 6.4"
-            )
-
-        return mod_mem_type
+
+        if self._mod_mem_type is None:
+            try:
+                self._mod_mem_type = self._context.symbol_space.get_enumeration(
+                    self.get_symbol_table_name() + constants.BANG + "mod_mem_type"
+                ).choices
+            except exceptions.SymbolError:
+                vollog.debug(
+                    "Unable to find mod_mem_type enum. This message can be ignored for kernels < 6.4"
+                )
+                # set to empty dict to show that the enum was not found, and so shouldn't be searched for again
+                self._mod_mem_type = {}
+        return self._mod_mem_type
 
     def _get_mem_type(self, mod_mem_type_name):
         module_mem_index = self.mod_mem_type.get(mod_mem_type_name)
