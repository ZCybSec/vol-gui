--- conflicted
+++ resolved
@@ -1,12 +1,7 @@
 # We use the SemVer 2.0.0 versioning scheme
 VERSION_MAJOR = 2  # Number of releases of the library with a breaking change
-<<<<<<< HEAD
-VERSION_MINOR = 14  # Number of changes that only add to the interface
+VERSION_MINOR = 18  # Number of changes that only add to the interface
 VERSION_PATCH = 1  # Number of changes that do not change the interface
-=======
-VERSION_MINOR = 18  # Number of changes that only add to the interface
-VERSION_PATCH = 0  # Number of changes that do not change the interface
->>>>>>> c0adb721
 VERSION_SUFFIX = ""
 
 PACKAGE_VERSION = (
