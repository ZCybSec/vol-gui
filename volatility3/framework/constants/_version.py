--- conflicted
+++ resolved
@@ -1,11 +1,7 @@
 # We use the SemVer 2.0.0 versioning scheme
 VERSION_MAJOR = 2  # Number of releases of the library with a breaking change
 VERSION_MINOR = 26  # Number of changes that only add to the interface
-<<<<<<< HEAD
-VERSION_PATCH = 0  # Number of changes that do not change the interface
-=======
 VERSION_PATCH = 2  # Number of changes that do not change the interface
->>>>>>> 51f0a308
 VERSION_SUFFIX = ""
 
 PACKAGE_VERSION = (
