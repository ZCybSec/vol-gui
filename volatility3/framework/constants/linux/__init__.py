# This file is Copyright 2019 Volatility Foundation and licensed under the Volatility Software License 1.0
# which is available at https://www.volatilityfoundation.org/license/vsl-v1.0
#
"""Volatility 3 Linux Constants.

Linux-specific values that aren't found in debug symbols
"""

KERNEL_NAME = "__kernel__"

# arch/x86/include/asm/page_types.h
PAGE_SHIFT = 12
"""The value hard coded from the Linux Kernel (hence not extracted from the layer itself)"""

# include/linux/sched.h
PF_KTHREAD = 0x00200000  # I'm a kernel thread

# Standard well-defined IP protocols.
# ref: include/uapi/linux/in.h
IP_PROTOCOLS = {
    0: "IP",
    1: "ICMP",
    2: "IGMP",
    4: "IPIP",
    6: "TCP",
    8: "EGP",
    12: "PUP",
    17: "UDP",
    22: "IDP",
    29: "TP",
    33: "DCCP",
    41: "IPV6",
    46: "RSVP",
    47: "GRE",
    50: "ESP",
    51: "AH",
    92: "MTP",
    94: "BEETPH",
    98: "ENCAP",
    103: "PIM",
    108: "COMP",
    132: "SCTP",
    136: "UDPLITE",
    137: "MPLS",
    143: "ETHERNET",
    255: "RAW",
    262: "MPTCP",
}

# IPV6 extension headers
# ref: include/uapi/linux/in6.h
IPV6_PROTOCOLS = {
    0: "HOPBYHOP_OPTS",
    43: "ROUTING",
    44: "FRAGMENT",
    58: "ICMPv6",
    59: "NO_NEXT",
    60: "DESTINATION_OPTS",
    135: "MOBILITY",
}

# ref: include/net/tcp_states.h
TCP_STATES = (
    "",
    "ESTABLISHED",
    "SYN_SENT",
    "SYN_RECV",
    "FIN_WAIT1",
    "FIN_WAIT2",
    "TIME_WAIT",
    "CLOSE",
    "CLOSE_WAIT",
    "LAST_ACK",
    "LISTEN",
    "CLOSING",
    "TCP_NEW_SYN_RECV",
)

# ref: include/linux/net.h (socket_type enum)
SOCK_TYPES = {
    1: "STREAM",
    2: "DGRAM",
    3: "RAW",
    4: "RDM",
    5: "SEQPACKET",
    6: "DCCP",
    10: "PACKET",
}

# Address families
# ref: include/linux/socket.h
SOCK_FAMILY = (
    "AF_UNSPEC",
    "AF_UNIX",
    "AF_INET",
    "AF_AX25",
    "AF_IPX",
    "AF_APPLETALK",
    "AF_NETROM",
    "AF_BRIDGE",
    "AF_ATMPVC",
    "AF_X25",
    "AF_INET6",
    "AF_ROSE",
    "AF_DECnet",
    "AF_NETBEUI",
    "AF_SECURITY",
    "AF_KEY",
    "AF_NETLINK",
    "AF_PACKET",
    "AF_ASH",
    "AF_ECONET",
    "AF_ATMSVC",
    "AF_RDS",
    "AF_SNA",
    "AF_IRDA",
    "AF_PPPOX",
    "AF_WANPIPE",
    "AF_LLC",
    "AF_IB",
    "AF_MPLS",
    "AF_CAN",
    "AF_TIPC",
    "AF_BLUETOOTH",
    "AF_IUCV",
    "AF_RXRPC",
    "AF_ISDN",
    "AF_PHONET",
    "AF_IEEE802154",
    "AF_CAIF",
    "AF_ALG",
    "AF_NFC",
    "AF_VSOCK",
    "AF_KCM",
    "AF_QIPCRTR",
    "AF_SMC",
    "AF_XDP",
)

# Socket states
# ref: include/uapi/linux/net.h
SOCKET_STATES = ("FREE", "UNCONNECTED", "CONNECTING", "CONNECTED", "DISCONNECTING")

# Netlink protocols
# ref: include/uapi/linux/netlink.h
NETLINK_PROTOCOLS = (
    "NETLINK_ROUTE",
    "NETLINK_UNUSED",
    "NETLINK_USERSOCK",
    "NETLINK_FIREWALL",
    "NETLINK_SOCK_DIAG",
    "NETLINK_NFLOG",
    "NETLINK_XFRM",
    "NETLINK_SELINUX",
    "NETLINK_ISCSI",
    "NETLINK_AUDIT",
    "NETLINK_FIB_LOOKUP",
    "NETLINK_CONNECTOR",
    "NETLINK_NETFILTER",
    "NETLINK_IP6_FW",
    "NETLINK_DNRTMSG",
    "NETLINK_KOBJECT_UEVENT",
    "NETLINK_GENERIC",
    "NETLINK_DM",
    "NETLINK_SCSITRANSPORT",
    "NETLINK_ECRYPTFS",
    "NETLINK_RDMA",
    "NETLINK_CRYPTO",
    "NETLINK_SMC",
)

# Short list of Ethernet Protocol ID's.
# ref: include/uapi/linux/if_ether.h
# Used in AF_PACKET socket family
ETH_PROTOCOLS = {
    0x0001: "ETH_P_802_3",
    0x0002: "ETH_P_AX25",
    0x0003: "ETH_P_ALL",
    0x0004: "ETH_P_802_2",
    0x0005: "ETH_P_SNAP",
    0x0006: "ETH_P_DDCMP",
    0x0007: "ETH_P_WAN_PPP",
    0x0008: "ETH_P_PPP_MP",
    0x0009: "ETH_P_LOCALTALK",
    0x000C: "ETH_P_CAN",
    0x000F: "ETH_P_CANFD",
    0x0010: "ETH_P_PPPTALK",
    0x0011: "ETH_P_TR_802_2",
    0x0016: "ETH_P_CONTROL",
    0x0017: "ETH_P_IRDA",
    0x0018: "ETH_P_ECONET",
    0x0019: "ETH_P_HDLC",
    0x001A: "ETH_P_ARCNET",
    0x001B: "ETH_P_DSA",
    0x001C: "ETH_P_TRAILER",
    0x0060: "ETH_P_LOOP",
    0x00F6: "ETH_P_IEEE802154",
    0x00F7: "ETH_P_CAIF",
    0x00F8: "ETH_P_XDSA",
    0x00F9: "ETH_P_MAP",
    0x0800: "ETH_P_IP",
    0x0805: "ETH_P_X25",
    0x0806: "ETH_P_ARP",
    0x8035: "ETH_P_RARP",
    0x809B: "ETH_P_ATALK",
    0x80F3: "ETH_P_AARP",
    0x8100: "ETH_P_8021Q",
}

# Connection and socket states
# ref: include/net/bluetooth/bluetooth.h
BLUETOOTH_STATES = (
    "",
    "CONNECTED",
    "OPEN",
    "BOUND",
    "LISTEN",
    "CONNECT",
    "CONNECT2",
    "CONFIG",
    "DISCONN",
    "CLOSED",
)

# Bluetooth protocols
# ref: include/net/bluetooth/bluetooth.h
BLUETOOTH_PROTOCOLS = (
    "L2CAP",
    "HCI",
    "SCO",
    "RFCOMM",
    "BNEP",
    "CMTP",
    "HIDP",
    "AVDTP",
)

<<<<<<< HEAD
ELF_MAX_EXTRACTION_SIZE = 1024 * 1024 * 1024 * 4 - 1
=======
# Ref: include/uapi/linux/capability.h
CAPABILITIES = (
    "chown",
    "dac_override",
    "dac_read_search",
    "fowner",
    "fsetid",
    "kill",
    "setgid",
    "setuid",
    "setpcap",
    "linux_immutable",
    "net_bind_service",
    "net_broadcast",
    "net_admin",
    "net_raw",
    "ipc_lock",
    "ipc_owner",
    "sys_module",
    "sys_rawio",
    "sys_chroot",
    "sys_ptrace",
    "sys_pacct",
    "sys_admin",
    "sys_boot",
    "sys_nice",
    "sys_resource",
    "sys_time",
    "sys_tty_config",
    "mknod",
    "lease",
    "audit_write",
    "audit_control",
    "setfcap",
    "mac_override",
    "mac_admin",
    "syslog",
    "wake_alarm",
    "block_suspend",
    "audit_read",
    "perfmon",
    "bpf",
    "checkpoint_restore",
)
>>>>>>> 6f717814
<|MERGE_RESOLUTION|>--- conflicted
+++ resolved
@@ -235,9 +235,6 @@
     "AVDTP",
 )
 
-<<<<<<< HEAD
-ELF_MAX_EXTRACTION_SIZE = 1024 * 1024 * 1024 * 4 - 1
-=======
 # Ref: include/uapi/linux/capability.h
 CAPABILITIES = (
     "chown",
@@ -282,4 +279,5 @@
     "bpf",
     "checkpoint_restore",
 )
->>>>>>> 6f717814
+
+ELF_MAX_EXTRACTION_SIZE = 1024 * 1024 * 1024 * 4 - 1