--- conflicted
+++ resolved
@@ -354,10 +354,9 @@
 MODULE_MAXIMUM_CORE_TEXT_SIZE = 20000000
 MODULE_MINIMUM_SIZE = 4096
 
-<<<<<<< HEAD
 # Kallsyms
 KSYM_NAME_LEN = 512
-=======
+
 
 @dataclass
 class TaintFlag:
@@ -410,5 +409,4 @@
     - https://www.kernel.org/doc/Documentation/admin-guide/tainted-kernels.rst#:~:text=More%20detailed%20explanation%20for%20tainting
     - taint_flag kernel struct
     - taint_flags kernel constant
-"""
->>>>>>> 825fd8eb
+"""