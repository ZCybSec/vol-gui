--- conflicted
+++ resolved
@@ -510,7 +510,7 @@
                 relative_offset, member_type = volobject.vol.members[member]
                 len_offset = len(hex(relative_offset))
                 len_member = len(member)
-<<<<<<< HEAD
+
                 member_type_name = self._get_type_name_with_pointer(
                     member_type
                 )  # special case for pointers to show what they point to
@@ -518,20 +518,13 @@
                 if len(member_type_name) > MAX_TYPENAME_DISPLAY_LENGTH:
                     len_typename = MAX_TYPENAME_DISPLAY_LENGTH
                     member_type_name = f"{member_type_name[:len_typename - 3]}..."
-=======
-                len_typename = len(member_type.vol.type_name)
-
->>>>>>> ed1b1f53
+
                 if isinstance(volobject, interfaces.objects.ObjectInterface):
                     # We're an instance, so also display the data
                     try:
                         value = self._display_value(volobject.member(member))
                     except exceptions.InvalidAddressException:
                         value = self._display_value(renderers.NotAvailableValue())
-<<<<<<< HEAD
-=======
-
->>>>>>> ed1b1f53
                     print(
                         "    " * dereference_count,
                         " " * (longest_offset - len_offset),
@@ -558,7 +551,6 @@
                         member_type_name,
                     )
 
-<<<<<<< HEAD
         else:  # simple type with no members, only one line to print
             # if the orginal object was just a type string, display the type information
             if isinstance(object, str) and offset is None:
@@ -611,16 +603,7 @@
                 return f"{display_type_string} @ {hex(volobject.vol.offset)} -> {self._display_value(volobject)}"
             else:
                 return f"{display_type_string}: {self._display_value(volobject)}"
-=======
-    @classmethod
-    def _display_value(cls, value: Any) -> str:
-        if isinstance(value, interfaces.renderers.BaseAbsentValue):
-            return "N/A"
-        elif isinstance(value, objects.PrimitiveObject):
-            return repr(value)
-        elif isinstance(value, objects.Array):
-            return repr([cls._display_value(val) for val in value])
->>>>>>> ed1b1f53
+
         else:
             return display_type_string
 
